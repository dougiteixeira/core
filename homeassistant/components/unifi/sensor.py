--- conflicted
+++ resolved
@@ -69,8 +69,6 @@
     return dt_util.utc_from_timestamp(float(client.uptime))
 
 
-<<<<<<< HEAD
-=======
 @callback
 def async_wlan_client_value_fn(controller: UniFiController, wlan: Wlan) -> int:
     """Calculate the amount of clients connected to a wlan."""
@@ -94,7 +92,6 @@
     )
 
 
->>>>>>> c0debaf2
 @dataclass
 class UnifiSensorEntityDescriptionMixin(Generic[HandlerT, ApiItemT]):
     """Validate and load entities from different UniFi handlers."""
