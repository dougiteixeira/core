"""Binary sensor to read Proxmox VE data."""

from homeassistant.components.binary_sensor import (
    BinarySensorDeviceClass,
    BinarySensorEntity,
)
from homeassistant.config_entries import ConfigEntry
from homeassistant.core import HomeAssistant
from homeassistant.helpers.entity_platform import AddEntitiesCallback
from homeassistant.helpers.update_coordinator import DataUpdateCoordinator

<<<<<<< HEAD
from . import COORDINATORS, DOMAIN, ProxmoxEntity, device_info
from .const import CONF_LXC, CONF_QEMU, ProxmoxKeyAPIParse, ProxmoxType
=======
from .const import COORDINATORS, DOMAIN, PROXMOX_CLIENTS
from .entity import ProxmoxEntity
>>>>>>> 9793cae2


async def async_setup_entry(
    hass: HomeAssistant,
    config_entry: ConfigEntry,
    async_add_entities: AddEntitiesCallback,
) -> None:
    """Set up binary sensors."""

    sensors = []
    coordinators = hass.data[DOMAIN][config_entry.entry_id][COORDINATORS]

    for vm_id in config_entry.data[CONF_QEMU]:
        coordinator = coordinators[vm_id]

        # unfound vm case
        if coordinator.data is None:
            continue

        vm_sensor = create_binary_sensor(
            coordinator=coordinator,
            vm_id=vm_id,
            key="status",
            name="Status",
            config_entry=config_entry,
            info_device=device_info(
                hass=hass,
                config_entry=config_entry,
                api_category=ProxmoxType.QEMU,
                vm_id=vm_id,
            ),
        )
        sensors.append(vm_sensor)

    for container_id in config_entry.data[CONF_LXC]:
        coordinator = coordinators[container_id]

        # unfound container case
        if coordinator.data is None:
            continue

        container_sensor = create_binary_sensor(
            coordinator=coordinator,
            vm_id=container_id,
            key="status",
            name="Status",
            config_entry=config_entry,
            info_device=device_info(
                hass=hass,
                config_entry=config_entry,
                api_category=ProxmoxType.LXC,
                vm_id=container_id,
            ),
        )
        sensors.append(container_sensor)

    async_add_entities(sensors)


def create_binary_sensor(
    coordinator,
    vm_id: int,
    key: str,
    name: str,
    config_entry,
    info_device,
) -> ProxmoxBinarySensor:
    """Create a binary sensor based on the given data."""
    return ProxmoxBinarySensor(
        coordinator=coordinator,
        unique_id=f"{config_entry.entry_id}_{vm_id}_{key}",
        name=name,
        icon="",
        device_class=BinarySensorDeviceClass.RUNNING,
        vm_id=vm_id,
        info_device=info_device,
    )


class ProxmoxBinarySensor(ProxmoxEntity, BinarySensorEntity):
    """A binary sensor for reading Proxmox VE data."""

    _attr_has_entity_name = True

    def __init__(
        self,
        coordinator: DataUpdateCoordinator,
        unique_id: str,
        name: str,
        icon: str,
        device_class,
        vm_id: int,
        info_device,
    ) -> None:
        """Create the binary sensor for vms or containers."""
        super().__init__(coordinator, unique_id, name, icon)

        self._attr_device_class = device_class
        self._attr_device_info = info_device

    @property
    def is_on(self) -> bool | None:
        """Return the state of the binary sensor."""
        if (data := self.coordinator.data) is None:
            return None

        return data[ProxmoxKeyAPIParse.STATUS] == "running"

    @property
    def available(self) -> bool:
        """Return sensor availability."""

        return super().available and self.coordinator.data is not None<|MERGE_RESOLUTION|>--- conflicted
+++ resolved
@@ -9,14 +9,9 @@
 from homeassistant.helpers.entity_platform import AddEntitiesCallback
 from homeassistant.helpers.update_coordinator import DataUpdateCoordinator
 
-<<<<<<< HEAD
-from . import COORDINATORS, DOMAIN, ProxmoxEntity, device_info
+from . import COORDINATORS, DOMAIN, device_info
 from .const import CONF_LXC, CONF_QEMU, ProxmoxKeyAPIParse, ProxmoxType
-=======
-from .const import COORDINATORS, DOMAIN, PROXMOX_CLIENTS
 from .entity import ProxmoxEntity
->>>>>>> 9793cae2
-
 
 async def async_setup_entry(
     hass: HomeAssistant,
