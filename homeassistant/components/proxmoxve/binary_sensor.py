--- conflicted
+++ resolved
@@ -72,20 +72,12 @@
 
 def create_binary_sensor(
     coordinator,
-<<<<<<< HEAD
     vm_id: int,
-    key,
-    name,
+    key: str,
+    name: str,
     config_entry,
     info_device,
-):
-=======
-    host_name: str,
-    node_name: str,
-    vm_id: int,
-    name: str,
 ) -> ProxmoxBinarySensor:
->>>>>>> e0424c83
     """Create a binary sensor based on the given data."""
     return ProxmoxBinarySensor(
         coordinator=coordinator,
@@ -106,21 +98,12 @@
     def __init__(
         self,
         coordinator: DataUpdateCoordinator,
-<<<<<<< HEAD
-        unique_id,
-        name,
-        icon,
+        unique_id: str,
+        name: str,
+        icon: str,
         device_class,
         vm_id: int,
         info_device,
-=======
-        unique_id: str,
-        name: str,
-        icon: str,
-        host_name: str,
-        node_name: str,
-        vm_id: int,
->>>>>>> e0424c83
     ) -> None:
         """Create the binary sensor for vms or containers."""
         super().__init__(coordinator, unique_id, name, icon)
@@ -129,11 +112,7 @@
         self._attr_device_info = info_device
 
     @property
-<<<<<<< HEAD
-    def is_on(self) -> None:
-=======
     def is_on(self) -> bool | None:
->>>>>>> e0424c83
         """Return the state of the binary sensor."""
         if (data := self.coordinator.data) is None:
             return None
