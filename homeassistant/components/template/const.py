--- conflicted
+++ resolved
@@ -32,11 +32,7 @@
 CONF_ATTRIBUTES = "attributes"
 CONF_ATTRIBUTE_TEMPLATES = "attribute_templates"
 CONF_PICTURE = "picture"
-<<<<<<< HEAD
+CONF_PRESS = "press"
 CONF_OBJECT_ID = "object_id"
 CONF_TURN_OFF = "turn_off"
-CONF_TURN_ON = "turn_on"
-=======
-CONF_PRESS = "press"
-CONF_OBJECT_ID = "object_id"
->>>>>>> 91201155
+CONF_TURN_ON = "turn_on"