--- conflicted
+++ resolved
@@ -63,15 +63,9 @@
 SWITCH_CONFIG_SCHEMA = vol.Schema(
     {
         vol.Required(CONF_NAME): cv.template,
-<<<<<<< HEAD
-        vol.Required(CONF_VALUE_TEMPLATE): cv.template,
+        vol.Optional(CONF_VALUE_TEMPLATE): cv.template,
         vol.Optional(CONF_TURN_ON): cv.SCRIPT_SCHEMA,
         vol.Optional(CONF_TURN_OFF): cv.SCRIPT_SCHEMA,
-=======
-        vol.Optional(CONF_VALUE_TEMPLATE): cv.template,
-        vol.Optional(CONF_TURN_ON): selector.ActionSelector(),
-        vol.Optional(CONF_TURN_OFF): selector.ActionSelector(),
->>>>>>> 0d27cdc8
         vol.Optional(CONF_DEVICE_ID): selector.DeviceSelector(),
     }
 )
