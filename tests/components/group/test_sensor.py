--- conflicted
+++ resolved
@@ -765,45 +765,6 @@
         assert entity_id == state.attributes.get("last_entity_id")
 
 
-<<<<<<< HEAD
-async def test_device_id(hass: HomeAssistant) -> None:
-    """Test for device for Group - Sensor."""
-    group_type = "sensor"
-    device_registry = dr.async_get(hass)
-
-    device_config_entry = MockConfigEntry()
-    device_config_entry.add_to_hass(hass)
-    device_entry = device_registry.async_get_or_create(
-        config_entry_id=device_config_entry.entry_id,
-        identifiers={("sensor", "identifier_test")},
-        connections={("mac", "30:31:32:33:34:35")},
-    )
-    await hass.async_block_till_done()
-    assert device_entry is not None
-    assert device_entry.id is not None
-
-    group_config_entry = MockConfigEntry(
-        data={},
-        domain=GROUP_DOMAIN,
-        options={
-            "name": "My group",
-            "entities": [f"{group_type}.one", f"{group_type}.two"],
-            "type": "sum",
-            "group_type": group_type,
-            "device_id": device_entry.id,
-        },
-        title="My group",
-    )
-    group_config_entry.add_to_hass(hass)
-
-    assert await hass.config_entries.async_setup(group_config_entry.entry_id)
-    await hass.async_block_till_done()
-
-    entity_registry = er.async_get(hass)
-    group_entity = entity_registry.async_get(f"{group_type}.my_group")
-    assert group_entity is not None
-    assert group_entity.device_id == device_entry.id
-=======
 async def test_sensors_attributes_added_when_entity_info_available(
     hass: HomeAssistant,
 ) -> None:
@@ -851,4 +812,43 @@
     assert state.attributes.get(ATTR_ICON) is None
     assert state.attributes.get(ATTR_STATE_CLASS) == SensorStateClass.TOTAL
     assert state.attributes.get(ATTR_UNIT_OF_MEASUREMENT) == "L"
->>>>>>> bce8f2a2
+
+    
+    async def test_device_id(hass: HomeAssistant) -> None:
+    """Test for device for Group - Sensor."""
+    group_type = "sensor"
+    device_registry = dr.async_get(hass)
+
+    device_config_entry = MockConfigEntry()
+    device_config_entry.add_to_hass(hass)
+    device_entry = device_registry.async_get_or_create(
+        config_entry_id=device_config_entry.entry_id,
+        identifiers={("sensor", "identifier_test")},
+        connections={("mac", "30:31:32:33:34:35")},
+    )
+    await hass.async_block_till_done()
+    assert device_entry is not None
+    assert device_entry.id is not None
+
+    group_config_entry = MockConfigEntry(
+        data={},
+        domain=GROUP_DOMAIN,
+        options={
+            "name": "My group",
+            "entities": [f"{group_type}.one", f"{group_type}.two"],
+            "type": "sum",
+            "group_type": group_type,
+            "device_id": device_entry.id,
+        },
+        title="My group",
+    )
+    group_config_entry.add_to_hass(hass)
+
+    assert await hass.config_entries.async_setup(group_config_entry.entry_id)
+    await hass.async_block_till_done()
+
+    entity_registry = er.async_get(hass)
+    group_entity = entity_registry.async_get(f"{group_type}.my_group")
+    assert group_entity is not None
+    assert group_entity.device_id == device_entry.id
+    